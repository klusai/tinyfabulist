--- conflicted
+++ resolved
@@ -90,19 +90,12 @@
 ## Usage Examples
 Below is a usage guide for the `tinyfabulist.py` file, which serves as the main entry point for both generating and evaluating fables. This file uses subcommands to separate functionality.
 
-<<<<<<< HEAD
 The `tinyfabulist.py` file serves as the main entry point for generating, evaluating, translating, and enhancing fables. Use the provided subcommands to separate functionality.
-=======
----
-
-Run the script with one of the two subcommands: **generate** or **evaluate**.
->>>>>>> 8f7e7366
 
 ```bash
 python tinyfabulist.py <command> [options]
 ```
 
-<<<<<<< HEAD
 Available commands:
 - `generate`: Generate fable prompts or fables
 - `evaluate`: Evaluate generated fables
@@ -378,122 +371,4 @@
 
    ```bash
    python tinyfabulist.py stats --input tinyfabulist/data/evaluations
-=======
----
-
-## Subcommands and Their Arguments
-
-### 1. **generate**
-
-This subcommand is used to either generate fable prompts or generate complete fables based on a JSONL prompt file.
-
-#### Arguments for `generate`:
-
-- `--generate-prompts`  
-  *Description:* Generate fable prompts only.  
-  *Example:*  
-  ```bash
-  python tinyfabulist.py generate --generate-prompts --count 10 --output jsonl > prompts.jsonl
-  ```
-
-- `--generate-fables <file>`  
-  *Type:* `str`  
-  *Description:* Generate complete fables from the provided JSONL prompt file.  
-  *Example:*  
-  ```bash
-  python tinyfabulist.py generate --generate-fables prompts.jsonl --output text
-  ```
-
-- `--randomize`  
-  *Description:* Randomize the selection of story elements (characters, traits, settings, etc.).  
-  *Example:*  
-  ```bash
-  python tinyfabulist.py generate --generate-prompts --randomize --count 20
-  ```
-
-- `--output <format>`  
-  *Choices:* `text`, `jsonl`, `csv`  
-  *Default:* `text`  
-  *Description:* Set the output format for generated prompts or fables.  
-  *Example:*  
-  ```bash
-  python tinyfabulist.py generate --generate-fables prompts.jsonl --output csv
-  ```
-
-- `--output-file <file>`  
-  *Type:* `str`  
-  *Default:* `results.jsonl`  
-  *Description:* This file is used to load existing hashes to avoid duplicate fable generation.  
-  *Example:*  
-  ```bash
-  python tinyfabulist.py generate --generate-fables prompts.jsonl --output jsonl --output-file my_fables.jsonl
-  ```
-
-- `--count <number>`  
-  *Type:* `int`  
-  *Default:* `100`  
-  *Description:* Number of fable prompts to generate (used only when `--generate-prompts` is specified).  
-  *Example:*  
-  ```bash
-  python tinyfabulist.py generate --generate-prompts --count 50
-  ```
-
-- `--models <model_names>`  
-  *Type:* List of strings (`nargs='+'`)  
-  *Description:* Specify which LLM models (as defined in your configuration) to use for generating fables. If not provided, all available models in the configuration are used.  
-  *Example:*  
-  ```bash
-  python tinyfabulist.py generate --generate-fables prompts.jsonl --models model1 model2
-  ```
-
----
-
-### 2. **evaluate**
-
-This subcommand is used to evaluate already generated fables from a JSONL file.
-
-#### Arguments for `evaluate`:
-
-- `--evaluate <file>`  
-  *Type:* `str`  
-  *Required:* Yes  
-  *Description:* Path to the JSONL file containing the fables to evaluate.  
-  *Example:*  
-  ```bash
-  python tinyfabulist.py evaluate --evaluate results.jsonl
-  ```
-
----
-
-## Full Examples
-
-1. **Generating Fable Prompts in JSONL Format:**
-
-   ```bash
-   python tinyfabulist.py generate --generate-prompts --count 10 --output jsonl > prompts.jsonl
-   ```
-
-2. **Generating Fables from a Prompt File with Deduplication (Using Specific Models):**
-
-   ```bash
-   python tinyfabulist.py generate --generate-fables prompts.jsonl --output jsonl --models model1 model2
-   ```
-
-3. **Evaluating Generated Fables:**
-
-   ```bash
-   python ./tinyfabulist.py evaluate --jsonl data/fables/
-   ```
-
-4. **Presenting Stats:**
-
-   ```bash
-   python ./tinyfabulist.py stats --jsonl data/evaluations
-   ```
-
-5. **Translate module Stats:**
-
-   ```bash
-   python tinyfabulist.py translate --input <file.jsonl> --target-lang RO
->>>>>>> 8f7e7366
    ```