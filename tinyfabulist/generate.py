--- conflicted
+++ resolved
@@ -562,7 +562,6 @@
         logger.info(f"Fable generation completed in {elapsed_time:.2f} seconds")
 
 
-<<<<<<< HEAD
 def run_generate(args):
     """Synchronous wrapper for the async function"""
     # Create and run the event loop
@@ -570,8 +569,6 @@
         asyncio.set_event_loop_policy(asyncio.WindowsSelectorEventLoopPolicy())
     asyncio.run(run_generate_async(args))
 
-=======
->>>>>>> 2fc5dfa3
 
 def add_generate_subparser(subparsers) -> None:
     generate_parser = subparsers.add_parser(
